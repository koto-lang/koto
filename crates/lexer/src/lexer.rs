use crate::{Position, Span};
use std::{collections::VecDeque, iter::Peekable, ops::Range, str::Chars};
use unicode_segmentation::UnicodeSegmentation;
use unicode_width::UnicodeWidthChar;
use unicode_xid::UnicodeXID;

/// The tokens that can emerge from the lexer
#[derive(Copy, Clone, Debug, PartialEq, Eq)]
#[allow(missing_docs)]
pub enum Token {
    Error,
    Whitespace,
    NewLine,
    CommentSingle,
    CommentMulti,
    Number,
    Id,
    Wildcard,

    StringStart(StringType),
    StringEnd,
    StringLiteral,

    // Symbols
    At,
    Colon,
    Comma,
    Dot,
    Ellipsis,
    Function,
    RoundOpen,
    RoundClose,
    SquareOpen,
    SquareClose,
    CurlyOpen,
    CurlyClose,
    Range,
    RangeInclusive,

    // operators
    Add,
    Subtract,
    Multiply,
    Divide,
    Remainder,

    Assign,
    AddAssign,
    SubtractAssign,
    MultiplyAssign,
    DivideAssign,
    RemainderAssign,

    Equal,
    NotEqual,
    Greater,
    GreaterOrEqual,
    Less,
    LessOrEqual,

    // Pipe is detected by the parser instead of the lexer
    Pipe,

    // Keywords
    As,
    And,
    Break,
    Catch,
    Continue,
    Debug,
    Else,
    ElseIf,
    Export,
    False,
    Finally,
    For,
    From,
    If,
    Import,
    In,
    Loop,
    Match,
    Not,
    Null,
    Or,
    Return,
    Self_,
    Switch,
    Then,
    Throw,
    True,
    Try,
    Until,
    While,
    Yield,
<<<<<<< HEAD
=======

    // Reserved keywords
    Await,
    Const,
>>>>>>> b805ae80
    Let,
}

impl Token {
    /// Returns true if the token should be counted as whitespace
    pub fn is_whitespace(&self) -> bool {
        use Token::*;
        matches!(self, Whitespace | CommentMulti | CommentSingle)
    }

    /// Returns true if the token should be counted as whitespace, including newlines
    pub fn is_whitespace_including_newline(&self) -> bool {
        self.is_whitespace() || *self == Token::NewLine
    }
}

/// The string types that the lexer can produce
#[derive(Clone, Copy, Debug, PartialEq, Eq)]
pub enum StringType {
    /// A normal string
    Normal(StringQuote),
    /// A raw string
    Raw(RawStringDelimiter),
}

/// The delimiter used by a raw string
#[derive(Clone, Copy, Debug, PartialEq, Eq)]
pub struct RawStringDelimiter {
    /// The quotation mark used in the raw string delimiter
    pub quote: StringQuote,
    /// The number of hashes used in the raw string delimiter
    pub hash_count: u8,
}

/// The type of quotation mark used in string delimiters
#[derive(Clone, Copy, Debug, PartialEq, Eq)]
#[allow(missing_docs)]
pub enum StringQuote {
    Double,
    Single,
}

impl TryFrom<char> for StringQuote {
    type Error = ();

    fn try_from(c: char) -> Result<Self, Self::Error> {
        match c {
            '"' => Ok(Self::Double),
            '\'' => Ok(Self::Single),
            _ => Err(()),
        }
    }
}

// Used to keep track of different lexing modes while working through a string
#[derive(Clone)]
enum StringMode {
    // Inside a string literal, expecting an end quote or the start of a template expression
    Literal(StringQuote),
    // Inside a string template, e.g. '{...}'
    TemplateExpr,
    // Inside an inline map in a template expression, e.g. '{foo({bar: 42})}'
    // A closing '}' will end the map rather than the template expression.
    TemplateExprInlineMap,
    // Inside formatting options for a template expression, e.g. '{...:03}'
    TemplateExprFormat,
    // The start of a raw string has just been consumed, raw string contents follow
    RawStart(RawStringDelimiter),
    // The contents of the raw string have just been consumed, the end delimiter should follow
    RawEnd(RawStringDelimiter),
}

// Separates the input source into Tokens
//
// TokenLexer is the internal implementation, KotoLexer provides the external interface.
#[derive(Clone)]
struct TokenLexer<'a> {
    // The input source
    source: &'a str,
    // The current position in the source
    current_byte: usize,
    // Used to provide the token's slice
    previous_byte: usize,
    // A cache of the previous token that was emitted
    previous_token: Option<Token>,
    // The span represented by the current token
    span: Span,
    // The indentation of the current line
    indent: usize,
    // A stack of string modes, allowing for nested mode changes while parsing strings
    string_mode_stack: Vec<StringMode>,
}

impl<'a> TokenLexer<'a> {
    fn new(source: &'a str) -> Self {
        Self {
            source,
            previous_byte: 0,
            current_byte: 0,
            indent: 0,
            previous_token: None,
            span: Span::default(),
            string_mode_stack: vec![],
        }
    }

    fn source_bytes(&self) -> Range<usize> {
        self.previous_byte..self.current_byte
    }

    fn current_position(&self) -> Position {
        self.span.end
    }

    // Advance along the current line by a number of bytes
    //
    // The characters being advanced over should all be ANSI,
    // i.e. the byte count must match the character count.
    //
    // If the characters have been read as UTF-8 then advance_line_utf8 should be used instead.
    fn advance_line(&mut self, char_bytes: usize) {
        self.advance_line_utf8(char_bytes, char_bytes);
    }

    // Advance along the current line by a number of bytes, with a UTF-8 character count
    fn advance_line_utf8(&mut self, char_bytes: usize, char_count: usize) {
        // TODO, defer to advance_to_position
        self.previous_byte = self.current_byte;
        self.current_byte += char_bytes;

        let previous_end = self.span.end;
        self.span = Span {
            start: previous_end,
            end: Position {
                line: previous_end.line,
                column: previous_end.column + char_count as u32,
            },
        };
    }

    fn advance_to_position(&mut self, char_bytes: usize, position: Position) {
        self.previous_byte = self.current_byte;
        self.current_byte += char_bytes;

        self.span = Span {
            start: self.span.end,
            end: position,
        };
    }

    fn consume_newline(&mut self, mut chars: Peekable<Chars>) -> Token {
        use Token::*;

        let mut consumed_bytes = 1;

        if chars.peek() == Some(&'\r') {
            consumed_bytes += 1;
            chars.next();
        }

        match chars.next() {
            Some('\n') => {}
            _ => return Error,
        }

        self.advance_to_position(
            consumed_bytes,
            Position {
                line: self.current_position().line + 1,
                column: 1,
            },
        );

        NewLine
    }

    fn consume_comment(&mut self, mut chars: Peekable<Chars>) -> Token {
        use Token::*;

        // The # symbol has already been matched
        chars.next();

        if chars.peek() == Some(&'-') {
            // multi-line comment
            let mut char_bytes = 1;
            let mut position = self.current_position();
            position.column += 1;
            let mut end_found = false;
            while let Some(c) = chars.next() {
                char_bytes += c.len_utf8();
                position.column += c.width().unwrap_or(0) as u32;
                match c {
                    '#' => {
                        if chars.peek() == Some(&'-') {
                            chars.next();
                            char_bytes += 1;
                            position.column += 1;
                        }
                    }
                    '-' => {
                        if chars.peek() == Some(&'#') {
                            chars.next();
                            char_bytes += 1;
                            position.column += 1;
                            end_found = true;
                            break;
                        }
                    }
                    '\r' => {
                        if chars.next() != Some('\n') {
                            return Error;
                        }
                        char_bytes += 1;
                        position.line += 1;
                        position.column = 1;
                    }
                    '\n' => {
                        position.line += 1;
                        position.column = 1;
                    }
                    _ => {}
                }
            }

            self.advance_to_position(char_bytes, position);

            if end_found {
                CommentMulti
            } else {
                Error
            }
        } else {
            // single-line comment
            let (comment_bytes, comment_width) =
                consume_and_count_utf8(&mut chars, |c| !matches!(c, '\r' | '\n'));
            self.advance_line_utf8(comment_bytes + 1, comment_width + 1);
            CommentSingle
        }
    }

    fn consume_string_literal(&mut self, mut chars: Peekable<Chars>) -> Token {
        use Token::*;

        let end_quote = match self.string_mode_stack.last() {
            Some(StringMode::Literal(quote)) => *quote,
            _ => return Error,
        };

        let mut string_bytes = 0;
        let mut position = self.current_position();

        while let Some(c) = chars.peek().cloned() {
            match c {
                _ if c.try_into() == Ok(end_quote) => {
                    self.advance_to_position(string_bytes, position);
                    return StringLiteral;
                }
                '{' => {
                    self.advance_to_position(string_bytes, position);
                    // End the literal here at the start of an interpolated expression,
                    // it will be resumed after the expression
                    return StringLiteral;
                }
                '\\' => {
                    chars.next();
                    string_bytes += 1;
                    position.column += 1;

                    let skip_next_char = match chars.peek() {
                        Some('u') => {
                            chars.next();
                            string_bytes += 1;
                            position.column += 1;
                            // Skip over the start of a unicode escape sequence to avoid it being
                            // lexed as the start of an interpolated expression.
                            chars.peek() == Some(&'{')
                        }
                        Some('{') => true,
                        Some('\\') => true,
                        Some(&c) if c.try_into() == Ok(end_quote) => true,
                        _ => false,
                    };

                    if skip_next_char {
                        chars.next();
                        string_bytes += 1;
                        position.column += 1;
                    }
                }
                '\r' => {
                    chars.next();
                    if chars.next() != Some('\n') {
                        return Error;
                    }
                    string_bytes += 2;
                    position.line += 1;
                    position.column = 1;
                }
                '\n' => {
                    chars.next();
                    string_bytes += 1;
                    position.line += 1;
                    position.column = 1;
                }
                _ => {
                    chars.next();
                    string_bytes += c.len_utf8();
                    position.column += c.width().unwrap_or(0) as u32;
                }
            }
        }

        Error
    }

    fn parse_raw_string_start(&mut self, mut chars: Peekable<Chars>) -> Option<Token> {
        // look ahead and determine if this is the start of a raw string
        let mut hash_count = 0;
        loop {
            match chars.next() {
                Some('#') => {
                    hash_count += 1;
                    if hash_count == 256 {
                        break;
                    }
                }
                Some(c) => {
                    if let Ok(quote) = c.try_into() {
                        self.advance_line(2 + hash_count);
                        let hash_count = hash_count as u8;
                        self.string_mode_stack
                            .push(StringMode::RawStart(RawStringDelimiter {
                                quote,
                                hash_count,
                            }));
                        return Some(Token::StringStart(StringType::Raw(RawStringDelimiter {
                            quote,
                            hash_count,
                        })));
                    } else {
                        break;
                    }
                }
                None => break,
            }
        }

        None
    }

    fn consume_raw_string_contents(
        &mut self,
        mut chars: Peekable<Chars>,
        delimiter: RawStringDelimiter,
    ) -> Token {
        let mut string_bytes = 0;

        let mut position = self.current_position();

        'outer: while let Some(c) = chars.next() {
            match c {
                _ if c.try_into() == Ok(delimiter.quote) => {
                    // Is this the end delimiter?
                    for i in 0..delimiter.hash_count {
                        if chars.peek() == Some(&'#') {
                            chars.next();
                        } else {
                            // Adjust for the quote and hashes that were consumed while checking if
                            // we were at the end delimiter
                            let not_the_end_delimiter_len = 1 + i as usize;
                            position.column += not_the_end_delimiter_len as u32;
                            string_bytes += not_the_end_delimiter_len;
                            // We haven't hit the required hash count, so keep consuming characters
                            // as part of the raw string's contents.
                            continue 'outer;
                        }
                    }
                    self.advance_to_position(string_bytes, position);
                    self.string_mode_stack.pop(); // StringMode::RawStart
                    self.string_mode_stack.push(StringMode::RawEnd(delimiter));
                    return Token::StringLiteral;
                }
                '\r' => {
                    if chars.next() != Some('\n') {
                        return Token::Error;
                    }
                    string_bytes += 2;
                    position.line += 1;
                    position.column = 1;
                }
                '\n' => {
                    string_bytes += 1;
                    position.line += 1;
                    position.column = 1;
                }
                _ => {
                    string_bytes += c.len_utf8();
                    position.column += c.width().unwrap_or(0) as u32;
                }
            }
        }

        Token::Error
    }

    fn consume_raw_string_end(&mut self, delimiter: RawStringDelimiter) -> Token {
        // The end delimiter has already been matched in consume_raw_string_contents,
        // so we can simply advance and return here.
        self.advance_line(1 + delimiter.hash_count as usize);
        self.string_mode_stack.pop(); // StringMode::RawEnd
        Token::StringEnd
    }

    fn consume_format_options(&mut self, input: &str) -> Token {
        // Q. Why are graphemes used to find the fill character?
        // A. Because Koto thinks of 'characters' as grapheme clusters,
        //    whereas Rust uses codepoints.
        // Q. Why not simply find the first '}' and use that as the end of the format options?
        // A. Because '}' is a valid fill character, so it needs to be checked for first.
        let mut graphemes = input.graphemes(true);
        let skip_bytes = match (graphemes.next(), graphemes.next()) {
            (Some(fill), Some("<" | "^" | ">")) => fill.len() + 1,
            _ => 0,
        };
        let Some(end_pos) = input[skip_bytes..].find('}') else {
            return Token::Error;
        };
        self.advance_line(end_pos + skip_bytes);
        self.string_mode_stack.pop(); // StringMode::TemplateExprFormat
        Token::StringLiteral
    }

    fn consume_number(&mut self, mut chars: Peekable<Chars>) -> Token {
        use Token::*;

        let has_leading_zero = chars.peek() == Some(&'0');
        let mut char_bytes = consume_and_count(&mut chars, is_digit);
        let mut allow_exponent = true;

        match chars.peek() {
            Some(&'b') if has_leading_zero && char_bytes == 1 => {
                chars.next();
                char_bytes += 1 + consume_and_count(&mut chars, is_binary_digit);
                allow_exponent = false;
            }
            Some(&'o') if has_leading_zero && char_bytes == 1 => {
                chars.next();
                char_bytes += 1 + consume_and_count(&mut chars, is_octal_digit);
                allow_exponent = false;
            }
            Some(&'x') if has_leading_zero && char_bytes == 1 => {
                chars.next();
                char_bytes += 1 + consume_and_count(&mut chars, is_hex_digit);
                allow_exponent = false;
            }
            Some(&'.') => {
                chars.next();

                match chars.peek() {
                    Some(c) if is_digit(*c) => {}
                    Some(&'e') => {
                        // lookahead to check that this isn't a function call starting with 'e'
                        // e.g. 1.exp()
                        let mut lookahead = chars.clone();
                        lookahead.next();
                        match lookahead.peek() {
                            Some(c) if is_digit(*c) => {}
                            Some(&'+' | &'-') => {}
                            _ => {
                                self.advance_line(char_bytes);
                                return Number;
                            }
                        }
                    }
                    _ => {
                        self.advance_line(char_bytes);
                        return Number;
                    }
                }

                char_bytes += 1 + consume_and_count(&mut chars, is_digit);
            }
            _ => {}
        }

        if chars.peek() == Some(&'e') && allow_exponent {
            chars.next();
            char_bytes += 1;

            if matches!(chars.peek(), Some(&'+' | &'-')) {
                chars.next();
                char_bytes += 1;
            }

            char_bytes += consume_and_count(&mut chars, is_digit);
        }

        self.advance_line(char_bytes);
        Number
    }

    fn consume_id_or_keyword(&mut self, mut chars: Peekable<Chars>) -> Token {
        use Token::*;

        // The first character has already been matched
        let c = chars.next().unwrap();

        let (char_bytes, char_count) = consume_and_count_utf8(&mut chars, is_id_continue);
        let char_bytes = c.len_utf8() + char_bytes;
        let char_count = 1 + char_count;

        let id = &self.source[self.current_byte..self.current_byte + char_bytes];

        match id {
            "else" => {
                if self
                    .source
                    .get(self.current_byte..self.current_byte + char_bytes + 3)
                    == Some("else if")
                {
                    self.advance_line(7);
                    return ElseIf;
                } else {
                    self.advance_line(4);
                    return Else;
                }
            }
            "r" => {
                if let Some(raw_string) = self.parse_raw_string_start(chars) {
                    return raw_string;
                }
            }
            _ => {}
        }

        macro_rules! check_keyword {
            ($keyword:expr, $token:ident) => {
                if id == $keyword {
                    self.advance_line($keyword.len());
                    return $token;
                }
            };
        }

        if !matches!(self.previous_token, Some(Token::Dot)) {
            check_keyword!("as", As);
            check_keyword!("and", And);
            check_keyword!("await", Await);
            check_keyword!("break", Break);
            check_keyword!("catch", Catch);
            check_keyword!("const", Const);
            check_keyword!("continue", Continue);
            check_keyword!("debug", Debug);
            check_keyword!("export", Export);
            check_keyword!("false", False);
            check_keyword!("finally", Finally);
            check_keyword!("for", For);
            check_keyword!("from", From);
            check_keyword!("if", If);
            check_keyword!("import", Import);
            check_keyword!("in", In);
            check_keyword!("let", Let);
            check_keyword!("loop", Loop);
            check_keyword!("match", Match);
            check_keyword!("not", Not);
            check_keyword!("null", Null);
            check_keyword!("or", Or);
            check_keyword!("return", Return);
            check_keyword!("self", Self_);
            check_keyword!("switch", Switch);
            check_keyword!("then", Then);
            check_keyword!("throw", Throw);
            check_keyword!("true", True);
            check_keyword!("try", Try);
            check_keyword!("until", Until);
            check_keyword!("while", While);
            check_keyword!("yield", Yield);
            check_keyword!("let", Let);
        }

        // If no keyword matched, then consume as an Id
        self.advance_line_utf8(char_bytes, char_count);
        Token::Id
    }

    fn consume_wildcard(&mut self, mut chars: Peekable<Chars>) -> Token {
        // The _ has already been matched
        let c = chars.next().unwrap();

        let (char_bytes, char_count) = consume_and_count_utf8(&mut chars, is_id_continue);
        let char_bytes = c.len_utf8() + char_bytes;
        let char_count = 1 + char_count;

        self.advance_line_utf8(char_bytes, char_count);
        Token::Wildcard
    }

    fn consume_symbol(&mut self, remaining: &str) -> Option<Token> {
        use Token::*;

        macro_rules! check_symbol {
            ($token_str:expr, $token:ident) => {
                if remaining.starts_with($token_str) {
                    self.advance_line($token_str.len());
                    return Some($token);
                }
            };
        }

        check_symbol!("...", Ellipsis);

        check_symbol!("..=", RangeInclusive);
        check_symbol!("..", Range);

        check_symbol!("==", Equal);
        check_symbol!("!=", NotEqual);
        check_symbol!(">=", GreaterOrEqual);
        check_symbol!("<=", LessOrEqual);
        check_symbol!(">", Greater);
        check_symbol!("<", Less);

        check_symbol!("=", Assign);
        check_symbol!("+=", AddAssign);
        check_symbol!("-=", SubtractAssign);
        check_symbol!("*=", MultiplyAssign);
        check_symbol!("/=", DivideAssign);
        check_symbol!("%=", RemainderAssign);

        check_symbol!("+", Add);
        check_symbol!("-", Subtract);
        check_symbol!("*", Multiply);
        check_symbol!("/", Divide);
        check_symbol!("%", Remainder);

        check_symbol!("@", At);
        check_symbol!(":", Colon);
        check_symbol!(",", Comma);
        check_symbol!(".", Dot);
        check_symbol!("(", RoundOpen);
        check_symbol!(")", RoundClose);
        check_symbol!("|", Function);
        check_symbol!("[", SquareOpen);
        check_symbol!("]", SquareClose);
        check_symbol!("{", CurlyOpen);
        check_symbol!("}", CurlyClose);

        None
    }

    fn get_next_token(&mut self) -> Option<Token> {
        use Token::*;

        let result = match self.source.get(self.current_byte..) {
            Some(remaining) if !remaining.is_empty() => {
                if self.previous_token == Some(Token::NewLine) {
                    // Reset the indent after a newline.
                    // If whitespace follows then the indent will be increased.
                    self.indent = 0;
                }

                let mut chars = remaining.chars().peekable();
                let next_char = *chars.peek().unwrap(); // At least one char is remaining

                let string_mode = self.string_mode_stack.last().cloned();

                let result = match string_mode {
                    Some(StringMode::Literal(quote)) => match next_char {
                        c if c.try_into() == Ok(quote) => {
                            self.advance_line(1);
                            self.string_mode_stack.pop();
                            StringEnd
                        }
                        '{' => {
                            self.advance_line(1);
                            self.string_mode_stack.push(StringMode::TemplateExpr);
                            CurlyOpen
                        }
                        _ => self.consume_string_literal(chars),
                    },
                    Some(StringMode::RawStart(delimiter)) => {
                        self.consume_raw_string_contents(chars, delimiter)
                    }
                    Some(StringMode::RawEnd(delimiter)) => self.consume_raw_string_end(delimiter),
                    Some(StringMode::TemplateExprFormat) => self.consume_format_options(remaining),
                    _ => match next_char {
                        c if is_whitespace(c) => {
                            let count = consume_and_count(&mut chars, is_whitespace);
                            self.advance_line(count);
                            if matches!(self.previous_token, Some(Token::NewLine) | None) {
                                self.indent = count;
                            }
                            Whitespace
                        }
                        '\r' | '\n' => self.consume_newline(chars),
                        '#' => self.consume_comment(chars),
                        '"' => {
                            self.advance_line(1);
                            self.string_mode_stack
                                .push(StringMode::Literal(StringQuote::Double));
                            StringStart(StringType::Normal(StringQuote::Double))
                        }
                        '\'' => {
                            self.advance_line(1);
                            self.string_mode_stack
                                .push(StringMode::Literal(StringQuote::Single));
                            StringStart(StringType::Normal(StringQuote::Single))
                        }
                        '0'..='9' => self.consume_number(chars),
                        c if is_id_start(c) => self.consume_id_or_keyword(chars),
                        '_' => self.consume_wildcard(chars),
                        _ => {
                            let result = match self.consume_symbol(remaining) {
                                Some(result) => result,
                                None => {
                                    self.advance_line(1);
                                    Error
                                }
                            };

                            use StringMode::*;
                            match (result, string_mode) {
                                (CurlyOpen, Some(TemplateExpr)) => {
                                    self.string_mode_stack.push(TemplateExprInlineMap);
                                }
                                (Colon, Some(TemplateExpr)) => {
                                    self.string_mode_stack.push(TemplateExprFormat);
                                }
                                (CurlyClose, Some(TemplateExpr | TemplateExprInlineMap)) => {
                                    self.string_mode_stack.pop();
                                }
                                _ => {}
                            }

                            result
                        }
                    },
                };

                Some(result)
            }
            _ => None,
        };

        self.previous_token = result;
        result
    }
}

impl<'a> Iterator for TokenLexer<'a> {
    type Item = Token;

    fn next(&mut self) -> Option<Token> {
        self.get_next_token()
    }
}

fn is_digit(c: char) -> bool {
    c.is_ascii_digit()
}

fn is_binary_digit(c: char) -> bool {
    matches!(c, '0' | '1')
}

fn is_octal_digit(c: char) -> bool {
    matches!(c, '0'..='7')
}

fn is_hex_digit(c: char) -> bool {
    c.is_ascii_hexdigit()
}

fn is_whitespace(c: char) -> bool {
    matches!(c, ' ' | '\t')
}

/// Returns true if the character matches the XID_Start Unicode property
pub fn is_id_start(c: char) -> bool {
    UnicodeXID::is_xid_start(c)
}

/// Returns true if the character matches the XID_Continue Unicode property
pub fn is_id_continue(c: char) -> bool {
    UnicodeXID::is_xid_continue(c)
}

fn consume_and_count(chars: &mut Peekable<Chars>, predicate: impl Fn(char) -> bool) -> usize {
    let mut char_bytes = 0;

    while let Some(c) = chars.peek() {
        if !predicate(*c) {
            break;
        }
        char_bytes += 1;
        chars.next();
    }

    char_bytes
}

fn consume_and_count_utf8(
    chars: &mut Peekable<Chars>,
    predicate: impl Fn(char) -> bool,
) -> (usize, usize) {
    let mut char_bytes = 0;
    let mut char_count = 0;

    while let Some(c) = chars.peek() {
        if !predicate(*c) {
            break;
        }
        char_bytes += c.len_utf8();
        char_count += c.width().unwrap_or(0);
        chars.next();
    }

    (char_bytes, char_count)
}

/// A [Token] along with additional metadata
#[derive(Clone, PartialEq, Debug)]
pub struct LexedToken {
    /// The token
    pub token: Token,
    /// The byte positions in the source representing the token
    pub source_bytes: Range<usize>,
    /// The token's span
    pub span: Span,
    /// The indentation level of the token's starting line
    pub indent: usize,
}

impl LexedToken {
    /// A helper for getting the token's starting line
    pub fn line(&self) -> u32 {
        self.span.start.line
    }

    /// A helper for getting the token's string slice from the source
    pub fn slice<'a>(&self, source: &'a str) -> &'a str {
        &source[self.source_bytes.clone()]
    }
}

impl Default for LexedToken {
    fn default() -> Self {
        Self {
            token: Token::Error,
            source_bytes: Default::default(),
            span: Default::default(),
            indent: Default::default(),
        }
    }
}

/// The lexer used by the Koto parser
///
/// Wraps a TokenLexer with unbounded lookahead, see peek_n().
#[derive(Clone)]
pub struct KotoLexer<'a> {
    lexer: TokenLexer<'a>,
    token_queue: VecDeque<LexedToken>,
}

impl<'a> KotoLexer<'a> {
    /// Initializes a lexer with the given input script
    pub fn new(source: &'a str) -> Self {
        Self {
            lexer: TokenLexer::new(source),
            token_queue: VecDeque::new(),
        }
    }

    /// Returns the input source
    pub fn source(&self) -> &'a str {
        self.lexer.source
    }

    /// Peeks the nth token that will appear in the output stream
    ///
    /// peek_n(0) is equivalent to calling peek().
    /// peek_n(1) returns the token that will appear after that, and so forth.
    pub fn peek(&mut self, n: usize) -> Option<&LexedToken> {
        let token_queue_len = self.token_queue.len();
        let tokens_to_add = token_queue_len + 1 - n.max(token_queue_len);

        for _ in 0..tokens_to_add {
            if let Some(next) = self.next_token() {
                self.token_queue.push_back(next);
            } else {
                break;
            }
        }

        self.token_queue.get(n)
    }

    fn next_token(&mut self) -> Option<LexedToken> {
        self.lexer.next().map(|token| LexedToken {
            token,
            source_bytes: self.lexer.source_bytes(),
            span: self.lexer.span,
            indent: self.lexer.indent,
        })
    }
}

impl<'a> Iterator for KotoLexer<'a> {
    type Item = LexedToken;

    fn next(&mut self) -> Option<Self::Item> {
        if let Some(next) = self.token_queue.pop_front() {
            Some(next)
        } else {
            self.next_token()
        }
    }
}

#[cfg(test)]
mod tests {
    use super::*;

    mod lexer_output {
        use super::{Token::*, *};

        fn check_lexer_output(source: &str, tokens: &[(Token, Option<&str>, u32)]) {
            let mut lex = KotoLexer::new(source);

            for (i, (token, maybe_slice, line_number)) in tokens.iter().enumerate() {
                loop {
                    match lex.next().expect("Expected token") {
                        LexedToken {
                            token: Whitespace, ..
                        } => continue,
                        output => {
                            assert_eq!(output.token, *token, "Token mismatch at position {i}");
                            if let Some(slice) = maybe_slice {
                                assert_eq!(
                                    output.slice(source),
                                    *slice,
                                    "Slice mismatch at position {i}"
                                );
                            }
                            assert_eq!(
                                output.line(),
                                *line_number,
                                "Line number mismatch at position {i}",
                            );
                            break;
                        }
                    }
                }
            }

            assert_eq!(lex.next(), None);
        }

        fn check_lexer_output_indented(source: &str, tokens: &[(Token, Option<&str>, u32, u32)]) {
            let mut lex = KotoLexer::new(source);

            for (i, (token, maybe_slice, line_number, indent)) in tokens.iter().enumerate() {
                loop {
                    match lex.next().expect("Expected token") {
                        LexedToken {
                            token: Whitespace, ..
                        } => continue,
                        output => {
                            assert_eq!(output.token, *token, "Mismatch at token {i}");
                            if let Some(slice) = maybe_slice {
                                assert_eq!(output.slice(source), *slice, "Mismatch at token {i}");
                            }
                            assert_eq!(
                                output.line(),
                                *line_number,
                                "Line number - expected: {}, actual: {} - (token {i} - {token:?})",
                                *line_number,
                                output.line(),
                            );
                            assert_eq!(
                                output.indent as u32, *indent,
                                "Indent (token {i} - {token:?})"
                            );
                            break;
                        }
                    }
                }
            }

            assert_eq!(lex.next(), None);
        }

        fn normal_string(quote: StringQuote) -> Token {
            Token::StringStart(StringType::Normal(quote))
        }

        fn raw_string(quote: StringQuote, hash_count: u8) -> Token {
            Token::StringStart(StringType::Raw(RawStringDelimiter { quote, hash_count }))
        }

        #[test]
        fn ids() {
            let input = "id id1 id_2 i_d_3 ïd_ƒôûr if iff _ _foo";
            check_lexer_output(
                input,
                &[
                    (Id, Some("id"), 1),
                    (Id, Some("id1"), 1),
                    (Id, Some("id_2"), 1),
                    (Id, Some("i_d_3"), 1),
                    (Id, Some("ïd_ƒôûr"), 1),
                    (If, None, 1),
                    (Id, Some("iff"), 1),
                    (Wildcard, Some("_"), 1),
                    (Wildcard, Some("_foo"), 1),
                ],
            );
        }

        #[test]
        fn indent() {
            let input = "\
if true then
  foo 1

bar 2";
            check_lexer_output_indented(
                input,
                &[
                    (If, None, 1, 0),
                    (True, None, 1, 0),
                    (Then, None, 1, 0),
                    (NewLine, None, 1, 0),
                    (Id, Some("foo"), 2, 2),
                    (Number, Some("1"), 2, 2),
                    (NewLine, None, 2, 2),
                    (NewLine, None, 3, 0),
                    (Id, Some("bar"), 4, 0),
                    (Number, Some("2"), 4, 0),
                ],
            );
        }

        #[test]
        fn comments() {
            let input = "\
# single
true #-
multiline -
false #
-# true
()";
            check_lexer_output(
                input,
                &[
                    (CommentSingle, Some("# single"), 1),
                    (NewLine, None, 1),
                    (True, None, 2),
                    (CommentMulti, Some("#-\nmultiline -\nfalse #\n-#"), 2),
                    (True, None, 5),
                    (NewLine, None, 5),
                    (RoundOpen, None, 6),
                    (RoundClose, None, 6),
                ],
            );
        }

        #[test]
        fn strings() {
            let input = r#"
"hello, world!"
"escaped \\\"\n\{ string"
"double-\"quoted\" 'string'"
'single-\'quoted\' "string"'
""
"\\"
"#;

            use StringQuote::*;
            check_lexer_output(
                input,
                &[
                    (NewLine, None, 1),
                    (normal_string(Double), None, 2),
                    (StringLiteral, Some("hello, world!"), 2),
                    (StringEnd, None, 2),
                    (NewLine, None, 2),
                    (normal_string(Double), None, 3),
                    (StringLiteral, Some(r#"escaped \\\"\n\{ string"#), 3),
                    (StringEnd, None, 3),
                    (NewLine, None, 3),
                    (normal_string(Double), None, 4),
                    (StringLiteral, Some(r#"double-\"quoted\" 'string'"#), 4),
                    (StringEnd, None, 4),
                    (NewLine, None, 4),
                    (normal_string(Single), None, 5),
                    (StringLiteral, Some(r#"single-\'quoted\' "string""#), 5),
                    (StringEnd, None, 5),
                    (NewLine, None, 5),
                    (normal_string(Double), None, 6),
                    (StringEnd, None, 6),
                    (NewLine, None, 6),
                    (normal_string(Double), None, 7),
                    (StringLiteral, Some(r"\\"), 7),
                    (StringEnd, None, 7),
                    (NewLine, None, 7),
                ],
            );
        }

        #[test]
        fn raw_strings() {
            let input = r#"
r"{foo}"
r#''bar''#
"#;

            check_lexer_output(
                input,
                &[
                    (NewLine, None, 1),
                    (raw_string(StringQuote::Double, 0), None, 2),
                    (StringLiteral, Some("{foo}"), 2),
                    (StringEnd, None, 2),
                    (NewLine, None, 2),
                    (raw_string(StringQuote::Single, 1), None, 3),
                    (StringLiteral, Some("'bar'"), 3),
                    (StringEnd, None, 3),
                    (NewLine, None, 3),
                ],
            );
        }

        #[test]
        fn interpolated_string_ids() {
            let input = r#"
"hello {name}, how are you?"
'{foo}{bar}'
"#;
            use StringQuote::*;
            check_lexer_output(
                input,
                &[
                    (NewLine, None, 1),
                    (normal_string(Double), None, 2),
                    (StringLiteral, Some("hello "), 2),
                    (CurlyOpen, None, 2),
                    (Id, Some("name"), 2),
                    (CurlyClose, None, 2),
                    (StringLiteral, Some(", how are you?"), 2),
                    (StringEnd, None, 2),
                    (NewLine, None, 2),
                    (normal_string(Single), None, 3),
                    (CurlyOpen, None, 3),
                    (Id, Some("foo"), 3),
                    (CurlyClose, None, 3),
                    (CurlyOpen, None, 3),
                    (Id, Some("bar"), 3),
                    (CurlyClose, None, 3),
                    (StringEnd, None, 3),
                    (NewLine, None, 3),
                ],
            );
        }

        #[test]
        fn interpolated_string_expressions() {
            let input = r#"
"x + y == {x + y}"
'{'\{foo}'}'
"#;
            use StringQuote::*;
            check_lexer_output(
                input,
                &[
                    (NewLine, None, 1),
                    (normal_string(Double), None, 2),
                    (StringLiteral, Some("x + y == "), 2),
                    (CurlyOpen, None, 2),
                    (Id, Some("x"), 2),
                    (Add, None, 2),
                    (Id, Some("y"), 2),
                    (CurlyClose, None, 2),
                    (StringEnd, None, 2),
                    (NewLine, None, 2),
                    (normal_string(Single), None, 3),
                    (CurlyOpen, None, 3),
                    (normal_string(Single), None, 3),
                    (StringLiteral, Some("\\{foo}"), 3),
                    (StringEnd, None, 3),
                    (CurlyClose, None, 3),
                    (StringEnd, None, 3),
                    (NewLine, None, 3),
                ],
            );
        }

        #[test]
        fn interpolated_string_format_options() {
            let input = r#"
'{a + b:_^3.4}'
"#;
            use StringQuote::*;
            check_lexer_output(
                input,
                &[
                    (NewLine, None, 1),
                    (normal_string(Single), None, 2),
                    (CurlyOpen, None, 2),
                    (Id, Some("a"), 2),
                    (Add, None, 2),
                    (Id, Some("b"), 2),
                    (Colon, None, 2),
                    (StringLiteral, Some("_^3.4"), 2),
                    (CurlyClose, None, 2),
                    (StringEnd, None, 2),
                    (NewLine, None, 2),
                ],
            );
        }

        #[test]
        fn operators() {
            let input = "> >= < <=";

            check_lexer_output(
                input,
                &[
                    (Greater, None, 1),
                    (GreaterOrEqual, None, 1),
                    (Less, None, 1),
                    (LessOrEqual, None, 1),
                ],
            );
        }

        #[test]
        fn numbers() {
            let input = "\
123
55.5
-1e-3
0.5e+9
-8e8
0xabadcafe
0xABADCAFE
0o707606
0b1010101";
            check_lexer_output(
                input,
                &[
                    (Number, Some("123"), 1),
                    (NewLine, None, 1),
                    (Number, Some("55.5"), 2),
                    (NewLine, None, 2),
                    (Subtract, None, 3),
                    (Number, Some("1e-3"), 3),
                    (NewLine, None, 3),
                    (Number, Some("0.5e+9"), 4),
                    (NewLine, None, 4),
                    (Subtract, None, 5),
                    (Number, Some("8e8"), 5),
                    (NewLine, None, 5),
                    (Number, Some("0xabadcafe"), 6),
                    (NewLine, None, 6),
                    (Number, Some("0xABADCAFE"), 7),
                    (NewLine, None, 7),
                    (Number, Some("0o707606"), 8),
                    (NewLine, None, 8),
                    (Number, Some("0b1010101"), 9),
                ],
            );
        }

        #[test]
        fn lookups_on_numbers() {
            let input = "\
1.0.sin()
-1e-3.abs()
1.min x
9.exp()";
            check_lexer_output(
                input,
                &[
                    (Number, Some("1.0"), 1),
                    (Dot, None, 1),
                    (Id, Some("sin"), 1),
                    (RoundOpen, None, 1),
                    (RoundClose, None, 1),
                    (NewLine, None, 1),
                    (Subtract, None, 2),
                    (Number, Some("1e-3"), 2),
                    (Dot, None, 2),
                    (Id, Some("abs"), 2),
                    (RoundOpen, None, 2),
                    (RoundClose, None, 2),
                    (NewLine, None, 2),
                    (Number, Some("1"), 3),
                    (Dot, None, 3),
                    (Id, Some("min"), 3),
                    (Id, Some("x"), 3),
                    (NewLine, None, 3),
                    (Number, Some("9"), 4),
                    (Dot, None, 4),
                    (Id, Some("exp"), 4),
                    (RoundOpen, None, 4),
                    (RoundClose, None, 4),
                ],
            );
        }

        #[test]
        fn compound_assignment() {
            let input = "\
a += 1
b -= 2
c *= 3";
            check_lexer_output(
                input,
                &[
                    (Id, Some("a"), 1),
                    (AddAssign, None, 1),
                    (Number, Some("1"), 1),
                    (NewLine, None, 1),
                    (Id, Some("b"), 2),
                    (SubtractAssign, None, 2),
                    (Number, Some("2"), 2),
                    (NewLine, None, 2),
                    (Id, Some("c"), 3),
                    (MultiplyAssign, None, 3),
                    (Number, Some("3"), 3),
                ],
            );
        }

        #[test]
        fn varible_declaration() {
            let input = "let my_var = 42";

            check_lexer_output(
                input,
                &[
                    (Let, None, 1),
                    (Id, Some("my_var"), 1),
                    (Assign, None, 1),
                    (Number, Some("42"), 1),
                ],
            )
        }

        #[test]
        fn variable_declaration_with_type_hint() {
            let input = "let my_var: Number = 42";

            check_lexer_output(
                input,
                &[
                    (Let, None, 1),
                    (Id, Some("my_var"), 1),
                    (Colon, None, 1),
                    (Id, Some("Number"), 1),
                    (Assign, None, 1),
                    (Number, Some("42"), 1),
                ],
            )
        }

        #[test]
        fn variable_declaration_with_generic_type_hint() {
            let input = "let my_var: List<Number> = [42, 43]";

            check_lexer_output(
                input,
                &[
                    (Let, None, 1),
                    (Id, Some("my_var"), 1),
                    (Colon, None, 1),
                    (Id, Some("List"), 1),
                    (Less, None, 1),
                    (Id, Some("Number"), 1),
                    (Greater, None, 1),
                    (Assign, None, 1),
                    (SquareOpen, None, 1),
                    (Number, Some("42"), 1),
                    (Comma, None, 1),
                    (Number, Some("43"), 1),
                    (SquareClose, None, 1),
                ],
            )
        }

        #[test]
        fn variable_declaration_with_nested_generic_type_hint() {
            let input = "let my_var: List<List<Number>> = [[42, 43], [97, 13]]";

            check_lexer_output(
                input,
                &[
                    (Let, None, 1),
                    (Id, Some("my_var"), 1),
                    (Colon, None, 1),
                    (Id, Some("List"), 1),
                    (Less, None, 1),
                    (Id, Some("List"), 1),
                    (Less, None, 1),
                    (Id, Some("Number"), 1),
                    (Greater, None, 1),
                    (Greater, None, 1),
                    (Assign, None, 1),
                    (SquareOpen, None, 1),
                    (SquareOpen, None, 1),
                    (Number, Some("42"), 1),
                    (Comma, None, 1),
                    (Number, Some("43"), 1),
                    (SquareClose, None, 1),
                    (Comma, None, 1),
                    (SquareOpen, None, 1),
                    (Number, Some("97"), 1),
                    (Comma, None, 1),
                    (Number, Some("13"), 1),
                    (SquareClose, None, 1),
                    (SquareClose, None, 1),
                ],
            )
        }

        #[test]
        fn ranges() {
            let input = "\
a[..=9]
x = [i for i in 0..5]";
            check_lexer_output(
                input,
                &[
                    (Id, Some("a"), 1),
                    (SquareOpen, None, 1),
                    (RangeInclusive, None, 1),
                    (Number, Some("9"), 1),
                    (SquareClose, None, 1),
                    (NewLine, None, 1),
                    (Id, Some("x"), 2),
                    (Assign, None, 2),
                    (SquareOpen, None, 2),
                    (Id, Some("i"), 2),
                    (For, None, 2),
                    (Id, Some("i"), 2),
                    (In, None, 2),
                    (Number, Some("0"), 2),
                    (Range, None, 2),
                    (Number, Some("5"), 2),
                    (SquareClose, None, 2),
                ],
            );
        }

        #[test]
        fn function() {
            let input = "\
export f = |a, b...|
  c = a + b.size()
  c
f()";
            check_lexer_output_indented(
                input,
                &[
                    (Export, None, 1, 0),
                    (Id, Some("f"), 1, 0),
                    (Assign, None, 1, 0),
                    (Function, None, 1, 0),
                    (Id, Some("a"), 1, 0),
                    (Comma, None, 1, 0),
                    (Id, Some("b"), 1, 0),
                    (Ellipsis, None, 1, 0),
                    (Function, None, 1, 0),
                    (NewLine, None, 1, 0),
                    (Id, Some("c"), 2, 2),
                    (Assign, None, 2, 2),
                    (Id, Some("a"), 2, 2),
                    (Add, None, 2, 2),
                    (Id, Some("b"), 2, 2),
                    (Dot, None, 2, 2),
                    (Id, Some("size"), 2, 2),
                    (RoundOpen, None, 2, 2),
                    (RoundClose, None, 2, 2),
                    (NewLine, None, 2, 2),
                    (Id, Some("c"), 3, 2),
                    (NewLine, None, 3, 2),
                    (Id, Some("f"), 4, 0),
                    (RoundOpen, None, 4, 0),
                    (RoundClose, None, 4, 0),
                ],
            );
        }

        #[test]
        fn if_inline() {
            let input = "1 + if true then 0 else 1";
            check_lexer_output(
                input,
                &[
                    (Number, Some("1"), 1),
                    (Add, None, 1),
                    (If, None, 1),
                    (True, None, 1),
                    (Then, None, 1),
                    (Number, Some("0"), 1),
                    (Else, None, 1),
                    (Number, Some("1"), 1),
                ],
            );
        }

        #[test]
        fn if_block() {
            let input = "\
if true
  0
else if false
  1
else
  0";
            check_lexer_output_indented(
                input,
                &[
                    (If, None, 1, 0),
                    (True, None, 1, 0),
                    (NewLine, None, 1, 0),
                    (Number, Some("0"), 2, 2),
                    (NewLine, None, 2, 2),
                    (ElseIf, None, 3, 0),
                    (False, None, 3, 0),
                    (NewLine, None, 3, 0),
                    (Number, Some("1"), 4, 2),
                    (NewLine, None, 4, 2),
                    (Else, None, 5, 0),
                    (NewLine, None, 5, 0),
                    (Number, Some("0"), 6, 2),
                ],
            );
        }

        #[test]
        fn map_lookup() {
            let input = "m.检验.foo[1].bär()";

            check_lexer_output(
                input,
                &[
                    (Id, Some("m"), 1),
                    (Dot, None, 1),
                    (Id, Some("检验"), 1),
                    (Dot, None, 1),
                    (Id, Some("foo"), 1),
                    (SquareOpen, None, 1),
                    (Number, Some("1"), 1),
                    (SquareClose, None, 1),
                    (Dot, None, 1),
                    (Id, Some("bär"), 1),
                    (RoundOpen, None, 1),
                    (RoundClose, None, 1),
                ],
            );
        }

        #[test]
        fn map_lookup_with_keyword_as_key() {
            let input = "foo.and()";

            check_lexer_output(
                input,
                &[
                    (Id, Some("foo"), 1),
                    (Dot, None, 1),
                    (Id, Some("and"), 1),
                    (RoundOpen, None, 1),
                    (RoundClose, None, 1),
                ],
            );
        }

        #[test]
        fn windows_line_endings() {
            let input = "123\r\n456\r\n789";

            check_lexer_output(
                input,
                &[
                    (Number, Some("123"), 1),
                    (NewLine, None, 1),
                    (Number, Some("456"), 2),
                    (NewLine, None, 2),
                    (Number, Some("789"), 3),
                ],
            );
        }
    }

    mod peek {
        use super::*;

        #[test]
        fn lookup_in_list() {
            let source = "
[foo.bar]
";
            let mut lex = KotoLexer::new(source);
            assert_eq!(lex.peek(0).unwrap().token, Token::NewLine);
            assert_eq!(lex.peek(1).unwrap().token, Token::SquareOpen);
            assert_eq!(lex.peek(2).unwrap().token, Token::Id);
            assert_eq!(lex.peek(2).unwrap().slice(source), "foo");
            assert_eq!(lex.peek(3).unwrap().token, Token::Dot);
            assert_eq!(lex.peek(4).unwrap().token, Token::Id);
            assert_eq!(lex.peek(4).unwrap().slice(source), "bar");
            assert_eq!(lex.peek(5).unwrap().token, Token::SquareClose);
            assert_eq!(lex.peek(6).unwrap().token, Token::NewLine);
            assert_eq!(lex.peek(7), None);
        }

        #[test]
        fn multiline_lookup() {
            let source = "
x.iter()
  .skip 1
";
            let mut lex = KotoLexer::new(source);
            assert_eq!(lex.peek(0).unwrap().token, Token::NewLine);
            assert_eq!(lex.peek(1).unwrap().token, Token::Id);
            assert_eq!(lex.peek(1).unwrap().slice(source), "x");
            assert_eq!(lex.peek(2).unwrap().token, Token::Dot);
            assert_eq!(lex.peek(3).unwrap().token, Token::Id);
            assert_eq!(lex.peek(3).unwrap().slice(source), "iter");
            assert_eq!(lex.peek(4).unwrap().token, Token::RoundOpen);
            assert_eq!(lex.peek(5).unwrap().token, Token::RoundClose);
            assert_eq!(lex.peek(6).unwrap().token, Token::NewLine);
            assert_eq!(lex.peek(7).unwrap().token, Token::Whitespace);
            assert_eq!(lex.peek(8).unwrap().token, Token::Dot);
            assert_eq!(lex.peek(9).unwrap().token, Token::Id);
            assert_eq!(lex.peek(9).unwrap().slice(source), "skip");
            assert_eq!(lex.peek(10).unwrap().token, Token::Whitespace);
            assert_eq!(lex.peek(11).unwrap().token, Token::Number);
            assert_eq!(lex.peek(12).unwrap().token, Token::NewLine);
            assert_eq!(lex.peek(13), None);
        }
    }
}<|MERGE_RESOLUTION|>--- conflicted
+++ resolved
@@ -93,13 +93,10 @@
     Until,
     While,
     Yield,
-<<<<<<< HEAD
-=======
 
     // Reserved keywords
     Await,
     Const,
->>>>>>> b805ae80
     Let,
 }
 
